#!/usr/bin/env python

import os

try:
        from setuptools import setup, find_packages
except ImportError:
        from ez_setup import use_setuptools
        use_setuptools()
        from setuptools import setup, find_packages

setup(
    name="pancake",
    description="Gridcentric load balancer and scale manager (pancake).",
    version="0.1",
    author="Gridcentric Inc.",
    author_email="support@gridcentric.com",
    url="http://www.gridcentric.com",
    packages=["gridcentric",
              "gridcentric.pancake",
              "gridcentric.pancake.loadbalancer",
<<<<<<< HEAD
              "gridcentric.pancake.metrics",
              "gridcentric.pancake.zookeeper"],
    package_data={'':[
            "gridcentric/pancake/loadbalancer/nginx.template",
            "gridcentric/pancake/loadbalancer/pancake.conf"]}, include_package_data=True,
=======
              "gridcentric.pancake.zookeeper",
              "gridcentric.pancake.metrics",
              "gridcentric.pancake.cloud"],
    data_files=[
        ("gridcentric/pancake/loadbalancer",
            ["gridcentric/pancake/loadbalancer/nginx.template",
             "gridcentric/pancake/loadbalancer/pancake.conf"])],
>>>>>>> 7ca1af26
    scripts=["bin/pancake"]
)<|MERGE_RESOLUTION|>--- conflicted
+++ resolved
@@ -19,20 +19,12 @@
     packages=["gridcentric",
               "gridcentric.pancake",
               "gridcentric.pancake.loadbalancer",
-<<<<<<< HEAD
-              "gridcentric.pancake.metrics",
-              "gridcentric.pancake.zookeeper"],
-    package_data={'':[
-            "gridcentric/pancake/loadbalancer/nginx.template",
-            "gridcentric/pancake/loadbalancer/pancake.conf"]}, include_package_data=True,
-=======
               "gridcentric.pancake.zookeeper",
               "gridcentric.pancake.metrics",
               "gridcentric.pancake.cloud"],
-    data_files=[
-        ("gridcentric/pancake/loadbalancer",
-            ["gridcentric/pancake/loadbalancer/nginx.template",
-             "gridcentric/pancake/loadbalancer/pancake.conf"])],
->>>>>>> 7ca1af26
+    package_data={'':[
+            "gridcentric/pancake/loadbalancer/nginx.template",
+            "gridcentric/pancake/loadbalancer/pancake.conf"]},
+    include_package_data=True,
     scripts=["bin/pancake"]
 )