#!/usr/bin/make -f

VERSION := $(shell date "+%Y%m%d.%H%M%S")

all : clean
	@python setup.py install --prefix=$$PWD/dist/usr --root=/
	@cd $$PWD/dist/usr/lib/python* && [ -d site-packages ] && \
	    mv site-packages dist-packages || true
	@mkdir -p $$PWD/dist/etc/init
	@install -m0644 etc/pancake.conf $$PWD/dist/etc/init
	@cd $$PWD/dist && tar cvzf ../pancake-$(VERSION).tgz .
.PHONY: all

clean :
	@make -C image clean
	@rm -rf dist build pancake.* pancake-*.tgz
.PHONY: clean

# Install the latest package (for python bindings).
contrib/zookeeper-3.4.3 : contrib/zookeeper-3.4.3.tar.gz
	@cd contrib; tar xzf zookeeper-3.4.3.tar.gz
	@cd contrib/zookeeper-3.4.3/src/c; autoreconf -if && ./configure

# Build the appropriate python bindings.
image/contrib/python-zookeeper-3.4.3.tgz : contrib/zookeeper-3.4.3
	@mkdir -p dist-zookeeper
	@cd contrib/zookeeper-3.4.3/src/c; make install DESTDIR=$$PWD/../../../../dist-zookeeper/
	@cd contrib/zookeeper-3.4.3/src/contrib/zkpython; ant tar-bin
<<<<<<< HEAD
	@cd dist-zookeeper; tar zxvf ../contrib/zookeeper-3.4.3/build/contrib/zkpython/dist/*.tar.gz
	@cd dist-zookeeper; mv usr/local/* usr; rm -rf usr/local
	@cd dist-zookeeper; tar zcvf ../$@ .
=======
	@cd dist-zookeeper; tar zxf ../contrib/zookeeper-3.4.3/build/contrib/zkpython/dist/*.tar.gz
	@cd dist-zookeeper; mv usr/local/* usr; rm -rf usr/local
	@cd dist-zookeeper; fakeroot tar zcvf ../$@ .
>>>>>>> 827a7040
	@rm -rf dist-zookeeper
 
# Build the development environment by installing all of the dependent packages.
# Check the README for a list of packages that will be installed.
env :
	sudo apt-get -y install nginx
	sudo apt-get -y install python-mako
	sudo apt-get -y install python-zookeeper
	sudo apt-get -y install python-novaclient
	sudo apt-get -y install python-pyramid || sudo easy-install pyramid 
.PHONY : env

# Build a virtual machine image for the given hypervisor.
image-% : all image/contrib/python-zookeeper-3.4.3.tgz
	@cp pancake-$(VERSION).tgz image/local
	@sudo make -C image build-$* TMPDIR=$(TMPDIR)<|MERGE_RESOLUTION|>--- conflicted
+++ resolved
@@ -26,15 +26,9 @@
 	@mkdir -p dist-zookeeper
 	@cd contrib/zookeeper-3.4.3/src/c; make install DESTDIR=$$PWD/../../../../dist-zookeeper/
 	@cd contrib/zookeeper-3.4.3/src/contrib/zkpython; ant tar-bin
-<<<<<<< HEAD
-	@cd dist-zookeeper; tar zxvf ../contrib/zookeeper-3.4.3/build/contrib/zkpython/dist/*.tar.gz
-	@cd dist-zookeeper; mv usr/local/* usr; rm -rf usr/local
-	@cd dist-zookeeper; tar zcvf ../$@ .
-=======
 	@cd dist-zookeeper; tar zxf ../contrib/zookeeper-3.4.3/build/contrib/zkpython/dist/*.tar.gz
 	@cd dist-zookeeper; mv usr/local/* usr; rm -rf usr/local
 	@cd dist-zookeeper; fakeroot tar zcvf ../$@ .
->>>>>>> 827a7040
 	@rm -rf dist-zookeeper
  
 # Build the development environment by installing all of the dependent packages.
