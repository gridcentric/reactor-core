--- conflicted
+++ resolved
@@ -18,11 +18,7 @@
         self.scale_manager = scale_manager
         self.url = self.config.url()
         self.cloud_conn = cloud_connection.get_connection('nova')
-<<<<<<< HEAD
-        self.cloud_conn.connect(self.config.auth_info()) 
-=======
         self.cloud_conn.connect(self.config.auth_info())
->>>>>>> afd1455e
 
     def key(self):
         return hashlib.md5(self.url).hexdigest()
@@ -178,21 +174,12 @@
         return self.extract_addresses_from(self.instances())
 
     def extract_addresses_from(self, instances):
-<<<<<<< HEAD
         addresses = []
         for instance in instances:
             for network_addresses in instance.get('addresses', {}).values():
                 for network_addrs in network_addresses:
                     addresses.append(network_addrs['addr'])
         return addresses
-=======
-       addresses = []
-       for instance in instances:
-           for network_addresses in instance.get('addresses', {}).values():
-               for network_addrs in network_addresses:
-                   addresses.append(network_addrs['addr'])
-       return addresses
->>>>>>> afd1455e
 
     def _update_loadbalancer(self, addresses = None):
         self.scale_manager.update_loadbalancer(self, addresses)
