"""
This defines the various paths used in zookeeper
"""

# The root path that all other paths hang off from.
ROOT = "/gridcentric/pancake"

# The path to the authorization hash used by the API to validate requests.
AUTH_HASH = "%s/auth" % (ROOT)
def auth_hash():
    return AUTH_HASH

# The path to the global domain.
DOMAIN = "%s/domain" % (ROOT)
def domain():
    return DOMAIN

# The global configuration.
CONFIG = "%s/config" % (ROOT)
def config():
    return CONFIG

#
# Manager information.
#
MANAGERS = "%s/managers" % (ROOT)

def manager_ips():
    return "%s/ips" % MANAGERS

# The IP node for a particular manager.
def manager_ip(ip):
    return "%s/%s" % (manager_ips(), ip)

# All available manager configurations.
def manager_configs():
    return "%s/configs" % (MANAGERS)

# The node for a particular manager.
def manager_config(ip):
    return "%s/%s" % (manager_configs(), ip)

# All available manageri.
def managers():
    return "%s/keys" % (MANAGERS)

# The keys for a particular manager.
def manager_keys(name):
    return "%s/keys/%s" % (MANAGERS, name)

# The metrics for a particular manager.
def manager_metrics(name):
    return "%s/metrics/%s" % (MANAGERS, name)

# The mappings of endpoint to ip address that have no connections
def manager_active_connections(name):
    return "%s/active_connections/%s" % (MANAGERS, name)

#
# Endpoint information.
#
ENDPOINTS = "%s/endpoint" % (ROOT)

def endpoints():
    return ENDPOINTS

# The subtree for a particular endpoint.
def endpoint(name):
    return "%s/%s" % (ENDPOINTS, name)

# The action for an endpoint.
def endpoint_state(name):
    return "%s/state" % (endpoint(name))

# The manager for this endpoint.
def endpoint_manager(name):
    return "%s/manager" % (endpoint(name))

# The custom metrics for a particular host.
def endpoint_ip_metrics(name, ip_address):
    return "%s/ip_metrics/%s" % (endpoint(name), ip_address)

# The global custom metrics for a endpoint (posted by the API).
def endpoint_custom_metrics(name):
    return "%s/custom_metrics" % (endpoint(name))

# The updated metrics for a particular endpoint (posted by the manager).
def endpoint_live_metrics(name):
    return "%s/live_metrics" % (endpoint(name))

# The updated connections for a particular endpoint (posted by the manager).
def endpoint_live_active(name):
    return "%s/live_active" % (endpoint(name))

# The ips that have been confirmed by the system for a particular endpoint. An
# ip is confirmed once it sends a message to a pancake.
def confirmed_ips(name):
    return "%s/confirmed_ip" % (endpoint(name))

# A particular ip that has been confirmed for the endpoint.
def confirmed_ip(name, ip_address):
    return "%s/%s" % (confirmed_ips(name), ip_address)

# The instance ids that have been marked as having an issue relating to them.
# Usually this issue will be related to connectivity issue.
def marked_instances(name):
    return "%s/marked_ip" % (endpoint(name))

# The particular instance id that has been marked for the endpoint. This is a
# running counter and once it has reached some configurable value the system
# should attempt to clean it up because there is something wrong with it.
def marked_instance(name, instance_id):
    return "%s/%s" % (marked_instances(name), instance_id)

# The instance ids that have been decommissioned. A decommissioned instance
# is basically marked for deletion but waiting for client / connections to
# finish up.
def decommissioned_instances(name):
    return "%s/decommissioned" % (endpoint(name))

# The particular instance id that has been decommissioned for a endpoint.
def decommissioned_instance(name, instance_id):
    return "%s/%s" % (decommissioned_instances(name), instance_id)

#
# The loadbalancer subtree.
#
LOADBALANCERS = "%s/loadbalancers" % (ROOT)

def loadbalancer_ips(name):
    return "%s/%s" % (LOADBALANCERS, name)

# Metadata for a particular IP.
def loadbalancer_ip(name, ip):
    return "%s/%s" % (loadbalancer_ips(name), ip)

#
# New IPs currently not associated with any endpoint are logged here.
#
NEW_IPS = "%s/new_ips" % (ROOT)

def new_ips():
    return NEW_IPS

# A particular new ip.
def new_ip(ip_address):
    return "%s/%s" % (NEW_IPS, ip_address)

<<<<<<< HEAD
# IPs that are to be explicitly dropped.
DROP_IPS = "%s/drop_ips" % (ROOT)
def drop_ips():
    return DROP_IPS

# A particular IP to be dropped.
def drop_ip(ip_address):
    return "%s/%s" % (DROP_IPS, ip_address)

# Mapping of IP addresses to endpoints.
=======
#
# IP Address mappings.
#
>>>>>>> aea64291
IP_ADDRESSES = "%s/ip_addresses" % (ROOT)

def ip_addresses():
    return IP_ADDRESSES

# Mapping for a particular IP.
def ip_address(ip):
    return "%s/%s" % (ip_addresses(), ip)<|MERGE_RESOLUTION|>--- conflicted
+++ resolved
@@ -138,30 +138,25 @@
 # New IPs currently not associated with any endpoint are logged here.
 #
 NEW_IPS = "%s/new_ips" % (ROOT)
+DROP_IPS = "%s/drop_ips" % (ROOT)
 
 def new_ips():
     return NEW_IPS
+
+def drop_ips():
+    return DROP_IPS
 
 # A particular new ip.
 def new_ip(ip_address):
     return "%s/%s" % (NEW_IPS, ip_address)
 
-<<<<<<< HEAD
-# IPs that are to be explicitly dropped.
-DROP_IPS = "%s/drop_ips" % (ROOT)
-def drop_ips():
-    return DROP_IPS
-
 # A particular IP to be dropped.
 def drop_ip(ip_address):
     return "%s/%s" % (DROP_IPS, ip_address)
 
-# Mapping of IP addresses to endpoints.
-=======
 #
 # IP Address mappings.
 #
->>>>>>> aea64291
 IP_ADDRESSES = "%s/ip_addresses" % (ROOT)
 
 def ip_addresses():
