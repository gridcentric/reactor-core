"""
This defines the various paths used in zookeeper
"""

# The root path that all other paths hang off from.
ROOT = "/gridcentric/pancake"

# The path to the authorization hash used by the API to validate requests.
AUTH_HASH = "%s/auth" % (ROOT)
def auth_hash():
    return AUTH_HASH

# The path to the global domain.
DOMAIN = "%s/domain" % (ROOT)
def domain():
    return DOMAIN

# The global configuration.
CONFIG = "%s/config" % (ROOT)
def config():
    return CONFIG

# The services subtree. Basically anything related to a particular service
# should be rooted here.
SERVICES = "%s/service" % (ROOT)
def services():
    return SERVICES

# The subtree for a particular service.
def service(name):
    return "%s/%s" % (SERVICES, name)

# The subtree for managers.
MANAGERS = "%s/managers" % (ROOT)

# All available manager ips.
MANAGER_IPS = "%s/ips" % (MANAGERS)
def manager_ips():
    return MANAGER_IPS

# The IP node for a particular manager.
def manager_ip(ip):
    return "%s/%s" % (MANAGER_IPS, ip)

# All available manager configurations.
MANAGER_CONFIGS = "%s/configs" % (MANAGERS)
def manager_configs():
    return MANAGER_CONFIGS

# The node for a particular manager.
def manager_config(ip):
    return "%s/%s" % (MANAGER_CONFIGS, ip)

# All available manager keys / metrics.
MANAGER_KEYS = "%s/keys" % (MANAGERS)
MANAGER_METRICS = "%s/metrics" % (MANAGERS)
def managers():
    return MANAGER_KEYS

# The keys for a particular manager.
def manager_keys(name):
    return "%s/%s" % (MANAGER_KEYS, name)

# The metrics for a particular manager.
def manager_metrics(name):
    return "%s/%s" % (MANAGER_METRICS, name)

<<<<<<< HEAD
# The mappings of service to ip address that have no connections
def manager_active_connections(name):
    return "%s/active_connections/%s" % (MANAGERS, name)

# The metrics for a particular service (posted by the API).
=======
# The custom metrics for a particular host.
def service_host_metrics(name, host):
    return "%s/host_metrics/%s" % (service(name), host)

# The global custom metrics for a service (posted by the API).
>>>>>>> 1e69b180
def service_custom_metrics(name):
    return "%s/custom_metrics" % (service(name))

# The updated metrics for a particular service (posted by the manager).
def service_live_metrics(name):
    return "%s/live_metrics" % (service(name))

# The ips that have been confirmed by the system for a particular service. An
# ip is confirmed once it sends a message to a pancake.
def confirmed_ips(name):
    return "%s/confirmed_ip" % (service(name))

# A particular ip that has been confirmed for the service.
def confirmed_ip(name, ip_address):
    return "%s/%s" % (confirmed_ips(name), ip_address)

# The instance ids that have been marked as having an issue relating to them.
# Usually this issue will be related to connectivity issue.
def marked_instances(name):
    return "%s/marked_ip" % (service(name))

# The particular instance id that has been marked for the service. This is a
# running counter and once it has reached some configurable value the system
# should attempt to clean it up because there is something wrong with it.
def marked_instance(name, instance_id):
    return "%s/%s" % (marked_instances(name), instance_id)

# The instance ids that have been decommissioned. A decommissioned instance
# is basically marked for deletion but waiting for client / connections to
# finish up.
def decommissioned_instances(name):
    return "%s/decommissioned" % (service(name))

# The particular instance id that has been decommissioned for a service.
def decommissioned_instance(name, instance_id):
    return "%s/%s" % (decommissioned_instances(name), instance_id)

# New IPs currently not associated with any service are logged here.
NEW_IPS = "%s/new-ips" % (ROOT)
def new_ips():
    return NEW_IPS

# A particular new ip.
def new_ip(ip_address):
    return "%s/%s" % (NEW_IPS, ip_address)

IP_ADDRESSES = "%s/ip_addresses" % (ROOT)
def ip_addresses():
    return IP_ADDRESSES

def ip_address(ip):
    return "%s/%s" % (ip_addresses(), ip)<|MERGE_RESOLUTION|>--- conflicted
+++ resolved
@@ -65,19 +65,15 @@
 def manager_metrics(name):
     return "%s/%s" % (MANAGER_METRICS, name)
 
-<<<<<<< HEAD
 # The mappings of service to ip address that have no connections
 def manager_active_connections(name):
     return "%s/active_connections/%s" % (MANAGERS, name)
 
-# The metrics for a particular service (posted by the API).
-=======
 # The custom metrics for a particular host.
 def service_host_metrics(name, host):
     return "%s/host_metrics/%s" % (service(name), host)
 
 # The global custom metrics for a service (posted by the API).
->>>>>>> 1e69b180
 def service_custom_metrics(name):
     return "%s/custom_metrics" % (service(name))
 
