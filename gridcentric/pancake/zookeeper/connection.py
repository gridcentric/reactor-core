--- conflicted
+++ resolved
@@ -3,11 +3,11 @@
 import threading
 
 ZOO_OPEN_ACL_UNSAFE = {"perms":0x1f, "scheme":"world", "id":"anyone"}
-ZOO_EVENT_NONE = 0
-ZOO_EVENT_NODE_CREATED = 1
-ZOO_EVENT_NODE_DELETED = 2
-ZOO_EVENT_NODE_DATA_CHANGED = 3
-ZOO_EVENT_NODE_CHILDREN_CHANGED = 4
+ZOO_EVENT_NONE=0
+ZOO_EVENT_NODE_CREATED=1
+ZOO_EVENT_NODE_DELETED=2
+ZOO_EVENT_NODE_DATA_CHANGED=3
+ZOO_EVENT_NODE_CHILDREN_CHANGED=4
 
 def connect(servers):
     cond = threading.Condition()
@@ -43,28 +43,11 @@
     def __del__(self):
         self.cond.acquire()
         try:
-<<<<<<< HEAD
-            # We default to port 2181 if no port is provided as part of the host specification.
-            server_list = ",".join(map(lambda x: (x.find(":") > 0 and x) or "%s:2181" % x, servers))
-            self.handle = zookeeper.init(server_list, connect_watcher, 10000)
-            self.connected = True
-            self.cond.wait(10.0)
-=======
             zookeeper.close(self.handle)
         except:
             logging.warn("Error closing Zookeeper handle.")
->>>>>>> 84611df4
         finally:
             self.cond.release()
-
-    def disconnect(self):
-        """
-        Disconnect from zookeeper. This will flush any outstanding requests before returning
-        """
-        if self.connected:
-            zookeeper.close(self.handle)
-            self.connected = False
-            self.handle = None
 
     def silence(self):
         zookeeper.set_debug_level(zookeeper.LOG_LEVEL_ERROR)
