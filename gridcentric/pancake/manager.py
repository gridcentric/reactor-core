import ConfigParser
import logging
import threading
import time
import uuid
import hashlib
import bisect
import json
import traceback
from StringIO import StringIO

from gridcentric.pancake.config import ManagerConfig
from gridcentric.pancake.config import ServiceConfig
from gridcentric.pancake.service import Service
import gridcentric.pancake.loadbalancer.connection as lb_connection
from gridcentric.pancake.zookeeper.connection import ZookeeperConnection
from gridcentric.pancake.zookeeper.connection import ZookeeperException
import gridcentric.pancake.zookeeper.paths as paths
import gridcentric.pancake.ips as ips

def locked(fn):
    def wrapped_fn(self, *args, **kwargs):
        try:
            self.cond.acquire()
            return fn(self, *args, **kwargs)
        finally:
            self.cond.release()
    return wrapped_fn

class ScaleManager(object):

    def __init__(self, zk_servers):
        self.running = False
        self.zk_servers = zk_servers
        self.config = ManagerConfig("")
        self.cond = threading.Condition()

        self.uuid = str(uuid.uuid4()) # Manager uuid (generated).
        self.domain = ""              # Pancake domain.

        self.services = {}        # Service map (name -> service)
        self.key_to_services = {} # Service map (key() -> [services...])

        self.managers = {}        # Forward map of manager keys.
        self.manager_keys = []    # Our local manager keys.
        self.key_to_manager = {}  # Reverse map for manager keys.
        self.key_to_owned = {}    # Service to ownership.

        self.load_balancer = None # Load balancer connections.
<<<<<<< HEAD
        self.api_service = None # The implicit API service.

    def locked(fn):
        def wrapped_fn(self, *args, **kwargs):
            try:
                self.cond.acquire()
                return fn(self, *args, **kwargs)
            finally:
                self.cond.release()
        return wrapped_fn
=======
>>>>>>> c0e3a095

    @locked
    def serve(self):
        # Create a Zookeeper connection.
        self.zk_conn = ZookeeperConnection(self.zk_servers)

        # Register ourselves.
        self.manager_register(initial=True)

        # Create the loadbalancer connections.
        self.load_balancer = lb_connection.LoadBalancers()
        for name in self.config.loadbalancer_names():
            self.load_balancer.append(\
                lb_connection.get_connection(\
                    name, self.config.loadbalancer_config(name), self))

        # Read the domain.
        self.reload_domain(self.zk_conn.watch_contents(\
                                paths.domain(),
                                self.reload_domain,
                                default_value=self.domain))

        # Watch all IPs.
        self.zk_conn.watch_children(paths.new_ips(), self.register_ip)

        # Watch all managers and services.
        self.manager_change(self.zk_conn.watch_children(paths.managers(), self.manager_change))
        self.service_change(self.zk_conn.watch_children(paths.services(), self.service_change))

    @locked
    def manager_select(self, service):
        # Remember whether this was previous managed.
        managed = self.service_owned(service)

        # Find the closest key.
        keys = self.key_to_manager.keys()
        index = bisect.bisect(keys, service.key())
        if len(keys) == 0:
            logging.error("No scale manager available!")
            manager_key = None
        else:
            key = keys[index % len(self.key_to_manager)]
            manager_key = self.key_to_manager[key]

        # Check if this is us.
        self.key_to_owned[service.key()] = (manager_key == self.uuid)

        logging.info("Service %s owned by %s (%s)." % \
            (service.name, manager_key, \
            self.service_owned(service) and "That's me!" or "Not me!"))

        # Check if it is one of our own.
        # Start the service if necessary (now owned).
        if not(managed) and self.service_owned(service):
            self.start_service(service)

    @locked
    def manager_remove(self, service):
        if self.key_to_owned.has_key(service.key()):
            del self.key_to_owned[service.key()]

    @locked
    def service_owned(self, service):
        return self.key_to_owned.get(service.key(), False)

    @locked
    def service_change(self, services):
        logging.info("Services have changed: new=%s, existing=%s" %
                     (services, self.services.keys()))

        for service_name in services:
            if service_name not in self.services:
                self.create_service(service_name)

        services_to_remove = []
        for service_name in self.services:
            if service_name not in services:
                self.remove_service(service_name, unmanage=True)
                services_to_remove += [service_name]

        for service in services_to_remove:
            del self.services[service]

    @locked
    def manager_config_change(self, value):
        self.manager_register(initial=False)

    @locked
    def manager_register(self, initial=False):
        # Figure out our global IPs.
        global_ip = ips.find_global()
        logging.info("Manager %s has key %s." % (global_ip, self.uuid))

        # Reload our global config.
        self.config = ManagerConfig("")
        if initial:
            global_config = self.zk_conn.watch_contents(paths.config(),
                                                        self.manager_config_change,
                                                        str(self.config))
        else:
            global_config = self.zk_conn.read(paths.config())
        if global_config:
            self.config.reload(global_config)

        if global_ip:
            # Reload our local config.
            if initial:
                local_config = self.zk_conn.watch_contents(paths.manager_config(global_ip),
                                                           self.manager_config_change,
                                                           str(self.config))
            else:
                local_config = self.zk_conn.read(paths.manager_config(global_ip))
            if local_config:
                self.config.reload(local_config)

            # Register our IP.
            self.zk_conn.write(paths.manager_ip(global_ip), self.uuid, ephemeral=True)

        # Generate keys.
        while len(self.manager_keys) < self.config.keys():
            # Generate a random hash key to associate with this manager.
            self.manager_keys.append(hashlib.md5(str(uuid.uuid4())).hexdigest())
        while len(self.manager_keys) > self.config.keys():
            # Drop keys while we're too high.
            del self.manager_keys[len(self.manager_keys) - 1]

        # Write out our associated hash keys as an ephemeral node.
        key_string = ",".join(self.manager_keys)
        self.zk_conn.write(paths.manager_keys(self.uuid), key_string, ephemeral=True)

        if not(initial):
            # If we're not doing initial setup, refresh services.
            for service in self.services.values():
                self.manager_select(service)

    @locked
    def manager_change(self, managers):
        for manager in managers:
            if manager not in self.managers:
                # Read the key and update all mappings.
                keys = self.zk_conn.read(paths.manager_keys(manager)).split(",")
                logging.info("Found manager %s with %d keys." % (manager, len(keys)))
                self.managers[manager] = keys
                for key in keys:
                    self.key_to_manager[key] = manager

        managers_to_remove = []
        for manager in self.managers:
            if manager not in managers:
                # Remove all mappings.
                keys = self.managers[manager]
                logging.info("Removing manager %s with %d keys." % (manager, len(keys)))
                for key in keys:
                    if key in self.key_to_manager:
                        del self.key_to_manager[key]
                managers_to_remove.append(manager)
        for manager in managers_to_remove:
            if manager in self.managers:
                del self.managers[manager]

        # Recompute all service owners.
        for service in self.services.values():
            self.manager_select(service)

    @locked
    def create_service(self, service_name):
        logging.info("New service %s found to be managed." % service_name)

        # Create the object.
        service_path = paths.service(service_name)
        service_config = ServiceConfig(self.zk_conn.read(service_path))
        service = Service(service_name, service_config, self)
        self.add_service(service,
                         service_path=service_path,
                         service_config=service_config)

    @locked
    def add_service(self, service, service_path=None, service_config=''):
        self.services[service.name] = service
        service_key = service.key()
        self.key_to_services[service_key] = \
            self.key_to_services.get(service.key(), []) + [service.name]

        if service_path:
            # Watch the config for this service.
            logging.info("Watching service %s." % (service.name))
            self.zk_conn.watch_contents(service_path,
                                        service.update_config,
                                        str(service_config))

        # Select the manager for this service.
        self.manager_select(service)

        # Update the loadbalancer for this service.
        self.update_loadbalancer(service)

    @locked
    def start_service(self, service):
        # This service is now being managed by us.
        service.manage()
        service.update()

    @locked
    def remove_service(self, service_name, unmanage=False):
        """
        This removes / unmanages the service.
        """
        logging.info("Removing service %s from manager %s" % (service_name, self.uuid))
        service = self.services.get(service_name, None)

        if service:
            # Update the loadbalancer for this service.
            self.update_loadbalancer(service, remove=True)

            logging.info("Unmanaging service %s" % (service_name))
            service_names = self.key_to_services.get(service.key(), [])
            if service_name in service_names:
                # Remove the service name from the list of services with the
                # same key. If the service name is not in the list, then it is
                # fine because we are just removing it anyway.
                service_names.remove(service_name)

            # Perform a full unmanage if this is required.
            if unmanage and self.service_owned(service):
                service.unmanage()

            self.manager_remove(service)

    @locked
    def confirmed_ips(self, service_name):
        """
        Returns a list of all the confirmed ips for the service.
        """
        ips = self.zk_conn.list_children(paths.confirmed_ips(service_name))
        if ips == None:
            ips = []
        return ips

    @locked
    def active_ips(self, service_name):
        """
        Returns all confirmed and static ips for the service.
        """
        ips = []
        ips += self.confirmed_ips(service_name)
        if service_name in self.services:
            ips += self.services[service_name].static_addresses()
        return ips

    @locked
    def drop_ip(self, service_name, ip_address):
        self.zk_conn.delete(paths.confirmed_ip(service_name, ip_address))
        self.zk_conn.delete(paths.ip_address(ip_address))

    @locked
    def register_ip(self, ips):
        def _register_ip(scale_manager, service, ip):
            logging.info("Service %s found for IP %s" % (service.name, ip))
            # We found the service that this IP address belongs. Confirm this
            # IP address and remove it from the new-ip address. Finally update
            # the loadbalancer.
            scale_manager.zk_conn.write(paths.confirmed_ip(service.name, ip), "")
            scale_manager.zk_conn.write(paths.ip_address(ip), service.name)
            scale_manager.zk_conn.delete(paths.new_ip(ip))
            scale_manager.update_loadbalancer(service)

        for ip in ips:
            for service in self.services.values():
                service_ips = service.addresses()
                if ip in service_ips:
                    _register_ip(self, service, ip)
                    break

    @locked
    def update_loadbalancer(self, service, remove=False):
        all_addresses = []
        names = []

        # Go through all services with the same keys.
        for service_name in self.key_to_services.get(service.key(), []):
            if remove and (self.services[service_name] == service):
                continue
            else:
                names.append(service_name)
                all_addresses += self.active_ips(service_name)

        logging.info("Updating loadbalancer for url %s with addresses %s" %
                     (service.service_url(), all_addresses))
        self.load_balancer.change(service.service_url(),
                                  service.config.port(),
                                  names, all_addresses)
        self.load_balancer.save()

    @locked
    def reload_loadbalancer(self):
        self.load_balancer.clear()
        for service in self.services.values():
            addresses = []
            names = []
            for service_name in self.key_to_services.get(service.key(), []):
                names.append(service_name)
                addresses += self.active_ips(service_name)
            self.load_balancer.change(service.service_url(),
                                      service.config.port(),
                                      names, addresses)
        self.load_balancer.save()

    @locked
    def reload_domain(self, domain):
        self.domain = domain

    @locked
    def mark_instance(self, service_name, instance_id):
        # Increment the mark counter.
        remove_instance = False
        mark_counter = int(self.zk_conn.read(paths.marked_instance(service_name, instance_id), '0'))
        mark_counter += 1

        if mark_counter >= self.config.mark_maximum():
            # This instance has been marked too many times. There is likely
            # something really wrong with it, so we'll clean it up.
            remove_instance = True
            self.zk_conn.delete(paths.marked_instance(service_name, instance_id))
        else:
            # Just save the mark counter
            logging.info("Instance %s for service %s has been marked (count=%s)" %
                         (instance_id, service_name, mark_counter))
            self.zk_conn.write(paths.marked_instance(service_name, instance_id), str(mark_counter))

        return remove_instance

    @locked
    def update_metrics(self):
        # Update all the service metrics from the loadbalancer.
        metrics = self.load_balancer.metrics()

        logging.debug("Load_balancer returned metrics: %s" % metrics)
        metrics_by_key = {}
        service_addresses = {}
        for ip in metrics:
            for service in self.services.values():
                if not service.name in service_addresses:
                    service_addresses[service.name] = self.active_ips(service.name)
                service_ips = service_addresses[service.name]
                if not(service.key() in metrics_by_key):
                    metrics_by_key[service.key()] = []
                if ip in service_ips:
                    metrics_by_key[service.key()].append(metrics[ip])

        # Stuff all the metrics into Zookeeper.
        self.zk_conn.write(paths.manager_metrics(self.uuid), \
                           json.dumps(metrics_by_key), \
                           ephemeral=True)

        # Load all metrics.
        all_metrics = {}

        # Read the keys for all other managers.
        for manager in self.managers:
            # Skip re-reading the local metrics.
            if manager == self.uuid:
                manager_metrics = metrics_by_key
            else:
                manager_metrics = self.zk_conn.read(paths.manager_metrics(manager))
                if manager_metrics:
                    manager_metrics = json.loads(manager_metrics)
                else:
                    continue

            # Merge into the all_metrics dictionary.
            for key in manager_metrics:
                if not(key in all_metrics):
                    all_metrics[key] = []
                all_metrics[key].extend(manager_metrics[key])

        # Return all available global metrics.
        return all_metrics

    @locked
    def health_check(self):
        # Save and load the current metrics.
        service_metrics = self.update_metrics()

        # Does a health check on all the services that are being managed.
        for service in self.services.values():
            # Do not kick the service if it is not currently owned by us.
            if not(self.service_owned(service)):
                continue

            try:
                # Read any default metrics. We can override the source service
                # for metrics here (so, for example, a backend database server
                # can inheret a set of metrics given for the front server).
                # This, like many other things, is specified here by the name
                # of the service we are inheriting metrics for. If not given,
                # we default to the current service.
                source = service.config.source()
                if source:
                    source_service = self.services.get(source, None)
                    if source_service:
                        metrics = service_metrics.get(source_service.key(), [])
                    else:
                        metrics = []
                else:
                    metrics = service_metrics.get(service.key(), [])

                default_metrics = self.zk_conn.read(paths.service_custom_metrics(service.name))
                if default_metrics:
                    # This should be a dictionary { "name" : (weight, value) }
                    metrics.append(json.loads(default_metrics))

                # Update the live metrics.
                self.zk_conn.write(paths.service_live_metrics(service.name), \
                                   json.dumps(metrics), \
                                   ephemeral=True)

                # Run a health check on this service.
                service.health_check()

                # Do the service update.
                logging.debug("Metrics for service %s: %s" % (service.name, metrics))
                service.update(reconfigure=False, metrics=metrics)
            except:
                error = traceback.format_exc()
                logging.error("Error updating service %s: %s" % (service.name, error))

    def run(self):
        # Note that we are running.
        self.running = True

        while self.running:
            try:
                # Reconnect to the Zookeeper servers.
                self.serve()

                # Kick the loadbalancer on startup.
                self.reload_loadbalancer()

                # Perform continuous health checks.
                while self.running:
                    self.health_check()
                    if self.running:
                        time.sleep(self.config.health_check())

            except ZookeeperException:
                # Sleep on ZooKeeper exception and retry.
                logging.debug("Received ZooKeeper exception, retrying.")
                if self.running:
                    time.sleep(self.config.health_check())

    def clean_stop(self):
        self.running = False<|MERGE_RESOLUTION|>--- conflicted
+++ resolved
@@ -47,19 +47,6 @@
         self.key_to_owned = {}    # Service to ownership.
 
         self.load_balancer = None # Load balancer connections.
-<<<<<<< HEAD
-        self.api_service = None # The implicit API service.
-
-    def locked(fn):
-        def wrapped_fn(self, *args, **kwargs):
-            try:
-                self.cond.acquire()
-                return fn(self, *args, **kwargs)
-            finally:
-                self.cond.release()
-        return wrapped_fn
-=======
->>>>>>> c0e3a095
 
     @locked
     def serve(self):
