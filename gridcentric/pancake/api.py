--- conflicted
+++ resolved
@@ -165,14 +165,9 @@
                  # Return an unauthorized response.
                 return Response(status=401)
         return fn
-<<<<<<< HEAD
-
-    def _authorize(self, context, request):
-        self.ensure_connected()
-=======
-    
+
     def _authorize_admin_access(self, context, request, auth_key):
->>>>>>> 7ca1af26
+        self.ensure_connected()
         auth_hash = self.client.auth_hash()
         if auth_hash != None:
             if auth_key != None:
@@ -186,6 +181,7 @@
             return True
 
     def _authorize_service_access(self, context, request, auth_key):
+        self.ensure_connected()
         service_name = request.matchdict.get('service_name', None)
         if service_name != None:
             service_config = ServiceConfig(self.client.get_service_config(service_name))
@@ -205,9 +201,6 @@
     def _create_admin_auth_token(self, auth_key):
         salt = 'gridcentricpancake'
         return hashlib.sha1("%s%s" %(salt, auth_key)).hexdigest()
-<<<<<<< HEAD
-
-=======
     
     def _create_service_auth_token(self, auth_key, auth_salt, algo):
         if auth_salt == None:
@@ -227,7 +220,6 @@
                 return ""
 
         
->>>>>>> 7ca1af26
     @authorized
     def set_auth_key(self, context, request):
         """
@@ -237,13 +229,8 @@
         if request.method == 'POST':
             auth_key = json.loads(request.body)['auth_key']
             logging.info("Updating API Key.")
-<<<<<<< HEAD
-            self.client.set_auth_hash(self._get_auth_token(auth_key))
-
-=======
             self.client.set_auth_hash(self._create_admin_auth_token(auth_key))
-            
->>>>>>> 7ca1af26
+
         return Response()
 
     @authorized
