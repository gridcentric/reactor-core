"""
This module is used to calculate the ideal number of instances a service requires given
all the gather metrics and the scaling spec of the service.
"""
import logging
import re


def calculate_totals(metrics):
    """
    Calculates the totals for each metric across all the individual instances.
    """
    totals = {}
    total_weights = {}
    for metric in metrics:
        for key, info in metric.iteritems():
            (weight, value) = info
            totals[key] = totals.get(key, 0) + weight * value
            total_weights[key] = total_weights.get(key, 0) + weight
    for key in totals:
        totals[key] = (float(totals[key]) / total_weights[key])
    return totals

def calculate_num_servers_uniform(total, bound):
    return int(total / bound + (total % bound > 0))

def calculate_server_range(total, lower, upper):
    r = []
    if lower == None and upper != None:
        # There was no lower bound specified so we only use the upper bound to
        # determine the ideal number of instances.
        value = calculate_num_servers_uniform(total, upper)
        r = (value, value) 
    elif lower != None and upper == None:
        # There was no upper bound specified so we only use the lower bound to
        # determine the ideal number of instances.
        value = calculate_num_servers_uniform(total, lower)
        r = (value, value)
    elif lower != None and upper != None:
        # The ideal number of instances is a range between what satisfies the lower bound and
        # the upper bound.
        r = (calculate_num_servers_uniform(total, upper), 
                  calculate_num_servers_uniform(total, lower))

    return r

def caluculate_ideal_uniform(service_spec, metrics):
    """
<<<<<<< HEAD
    Returns the ideal number of instances these service spec should have as a tuple that
    defines the range (min_servers, max_servers).
    
=======
    Returns the ideal number of instances these service spec should have.

>>>>>>> a574c138
    service_spec: A list of criteria that define that define the ideal range for a metric.
                e.g. ['20<=rate<=50','100<=response<800']
                (The hits per second should be between 20 - 50 for each instance
                 and the response rate should be between 100ms - 800ms.)

    metrics: A list of gather metrics that will be evaluated against the service_spec
    """

    metric_totals = calculate_totals(metrics)
    logging.debug("Metric totals: %s" %(metric_totals))
    ideal_instances = None
    for criteria in service_spec:
        c = ServiceCriteria(criteria)
        logging.debug("Service criteria found: (%s, %s, %s)" % \
            (c.metric_key(), c.lower_bound(), c.upper_bound()))
        total = metric_totals.get(c.metric_key(), 0)
        (metric_min, metric_max) = calculate_server_range(total, c.lower_bound(), c.upper_bound())
        logging.debug("Ideal instances for metric %s: %s" %(c.metric_key(), (metric_min, metric_max)))
        if ideal_instances == None:
            # First time through the loop so we just set it to the first ideal values.
            ideal_instances = (metric_min, metric_max)
        else:
            # We find the intersection of ideal servers between the existing metrics
            # and this one.
<<<<<<< HEAD
            ideal_instances = (max(ideal_instances(0), metric_min),  min(idea_instances(1), metric_max))
        logging.debug("Returning ideal instances [%s,%s]" %(ideal_instances))
    
    return ideal_instances
    
=======
            ideal_instances = ideal_instances & set(metric_ideal)
        logging.debug("Running ideal instances %s" %(ideal_instances))

    return list(ideal_instances)

>>>>>>> a574c138
    
class ServiceCriteria(object):
    
    def __init__(self, criteria_str):
        self.values = []
        self.operators = []
        self.key = None
        self._parse(criteria_str)

    def upper_bound(self):
        
        if len(self.values) < 2:
            # No upper bound has been defined, so we just define it as None
            self.values += [None]
        return self.values[1]

    def lower_bound(self):
        if len(self.values) < 1:
            # No lower bound has been defined, so we just define it as None
            self.values += [None]
        return self.values[0]

    def metric_key(self):
        return self.key

    def _parse(self, criteria_str):
        """
        The criteria string is of the form:
        x [<=] metric_key [<=] y
        """
        
        pattern = "((.+)(<=?))?(.+)(<=?)(.+)"
        
        m = re.match(pattern, criteria_str)
        if m != None:
            for group in list(m.groups())[1:]:
                if group != None:
                    if group.startswith("<"):
                        # This is an operator
                        self._add_operator(group)
                    else:
                        try:
                            value = float(group)
                            # This is a value because it can be casts to a float.
                            self._add_value(value)
                        except:
                            # This is the metric key
                            self._add_metric_key(group)

    def _add_value(self, value):
            self.values += [value]
        
    def _add_operator(self, operator):
        self.operators += [operator]
    
    def _add_metric_key(self, metric_key):
        self.key = metric_key
        if len(self.values) == 0:
            self.values += [None]
            self.operators += [None]     <|MERGE_RESOLUTION|>--- conflicted
+++ resolved
@@ -46,29 +46,23 @@
 
 def caluculate_ideal_uniform(service_spec, metrics):
     """
-<<<<<<< HEAD
     Returns the ideal number of instances these service spec should have as a tuple that
     defines the range (min_servers, max_servers).
     
-=======
-    Returns the ideal number of instances these service spec should have.
-
->>>>>>> a574c138
     service_spec: A list of criteria that define that define the ideal range for a metric.
                 e.g. ['20<=rate<=50','100<=response<800']
                 (The hits per second should be between 20 - 50 for each instance
                  and the response rate should be between 100ms - 800ms.)
-
+    
     metrics: A list of gather metrics that will be evaluated against the service_spec
     """
-
+    
     metric_totals = calculate_totals(metrics)
     logging.debug("Metric totals: %s" %(metric_totals))
     ideal_instances = None
     for criteria in service_spec:
         c = ServiceCriteria(criteria)
-        logging.debug("Service criteria found: (%s, %s, %s)" % \
-            (c.metric_key(), c.lower_bound(), c.upper_bound()))
+        logging.debug("Service criteria found: (%s, %s, %s)" % (c.metric_key(), c.lower_bound(), c.upper_bound()))
         total = metric_totals.get(c.metric_key(), 0)
         (metric_min, metric_max) = calculate_server_range(total, c.lower_bound(), c.upper_bound())
         logging.debug("Ideal instances for metric %s: %s" %(c.metric_key(), (metric_min, metric_max)))
@@ -78,19 +72,11 @@
         else:
             # We find the intersection of ideal servers between the existing metrics
             # and this one.
-<<<<<<< HEAD
             ideal_instances = (max(ideal_instances(0), metric_min),  min(idea_instances(1), metric_max))
         logging.debug("Returning ideal instances [%s,%s]" %(ideal_instances))
     
     return ideal_instances
     
-=======
-            ideal_instances = ideal_instances & set(metric_ideal)
-        logging.debug("Running ideal instances %s" %(ideal_instances))
-
-    return list(ideal_instances)
-
->>>>>>> a574c138
     
 class ServiceCriteria(object):
     
